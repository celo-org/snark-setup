--- conflicted
+++ resolved
@@ -15,16 +15,8 @@
     chunk_size: usize,
     phase1_filename: &str,
     phase1_powers: usize,
-<<<<<<< HEAD
-    num_validators: usize,
-    num_epochs: usize,
+    circuit_filename: &str,
 ) -> usize {
-=======
-    _num_validators: usize,
-    _num_epochs: usize,
-    circuit_filename: &str,
-) {
->>>>>>> b1050a2f
     info!("Generating phase 2");
 
     // let mut file = File::open("test.contraints").unwrap();
@@ -49,21 +41,6 @@
             .expect("unable to create a memory map for input")
     };
 
-<<<<<<< HEAD
-    let c = ValidatorSetUpdate::empty(num_validators, num_epochs, 0, None);
-    let counter = ConstraintSystem::<Fr>::new_ref();
-    counter.set_mode(SynthesisMode::Setup);
-    info!("About to generate constraints");
-    c.clone().generate_constraints(counter.clone()).unwrap();
-    info!("Finished generating constraints");
-    let phase2_size = std::cmp::max(
-        counter.num_constraints(),
-        counter.num_witness_variables() + counter.num_instance_variables(),
-    )
-    .next_power_of_two();
-
-=======
->>>>>>> b1050a2f
     let (full_mpc_parameters, query_parameters, all_mpc_parameters) =
         MPCParameters::<BW6_761>::new_from_buffer_chunked(
             m,
