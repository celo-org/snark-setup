use blake2::{Blake2b, Digest};
use generic_array::GenericArray;
use rand::{rngs::OsRng, thread_rng, Rng, SeedableRng};
use rand_chacha::ChaChaRng;

use super::parameters::Error;
use super::parameters::VerificationError;
use crypto::digest::Digest as CryptoDigest;
use crypto::sha2::Sha256;
use rayon::prelude::*;
use std::convert::TryInto;
use std::io::{self, Write};
use std::ops::AddAssign;
use std::ops::Mul;
use std::sync::Arc;
use typenum::consts::U64;
use zexe_algebra::{
    AffineCurve, BigInteger, CanonicalSerialize, Field, One, PairingCurve, PairingEngine,
    PrimeField, ProjectiveCurve, UniformRand, Zero,
};

/// Generate the powers by raising the key's `tau` to all powers
/// belonging to this chunk
pub fn generate_powers_of_tau<E: PairingEngine>(
    tau: &E::Fr,
    start: usize,
    size: usize,
) -> Vec<E::Fr> {
    // Uh no better way to do this, this should never fail
    let start: u64 = start.try_into().expect("could not convert to u64");
    let size: u64 = size.try_into().expect("could not convert to u64");
    (start..start + size)
        .into_par_iter()
        .map(|i| tau.pow([i]))
        .collect()
}

pub fn print_hash(hash: &[u8]) {
    for line in hash.chunks(16) {
        print!("\t");
        for section in line.chunks(4) {
            for b in section {
                print!("{:02x}", b);
            }
            print!(" ");
        }
        println!();
    }
}

/// Exponentiate a large number of points, with an optional coefficient to be applied to the
/// exponent.
pub(crate) fn batch_exp<C: AffineCurve>(
    bases: &mut [C],
    exps: &[C::ScalarField],
    coeff: Option<&C::ScalarField>,
<<<<<<< HEAD
) {
=======
) -> Result<(), Error> {
    if bases.len() != exps.len() {
        return Err(Error::InvalidLength {
            expected: bases.len(),
            got: exps.len(),
        });
    }
>>>>>>> f93761fa
    // raise the base to the exponent and assign it back to the base
    // this will return the points as projective
    let mut points: Vec<_> = bases
        .par_iter_mut()
        .zip(exps)
        .map(|(base, exp)| {
            // If a coefficient was provided, multiply the exponent
            // by that coefficient
            let exp = if let Some(coeff) = coeff {
                exp.mul(coeff)
            } else {
                *exp
            };

            // Raise the base to the exponent (additive notation so it is executed
            // via a multiplication)
            base.mul(exp)
        })
        .collect();
    // we do not use Zexe's batch_normalization_into_affine because it allocates
    // a new vector
    C::Projective::batch_normalization(&mut points);
    bases
        .par_iter_mut()
        .zip(points)
        .for_each(|(base, proj)| *base = proj.into_affine());

    Ok(())
}

// Create an RNG based on a mixture of system randomness and user provided randomness
pub fn user_system_randomness() -> Vec<u8> {
    let mut system_rng = OsRng;
    let mut h = Blake2b::default();

    // Gather 1024 bytes of entropy from the system
    for _ in 0..1024 {
        let r: u8 = system_rng.gen();
        h.input(&[r]);
    }

    // Ask the user to provide some information for additional entropy
    let mut user_input = String::new();
    println!("Type some random text and press [ENTER] to provide additional entropy...");
    std::io::stdin()
        .read_line(&mut user_input)
        .expect("expected to read some random text from the user");

    // Hash it all up to make a seed
    h.input(&user_input.as_bytes());
    let arr: GenericArray<u8, U64> = h.result();
    arr.to_vec()
}

#[allow(clippy::modulo_one)]
pub fn beacon_randomness(mut beacon_hash: [u8; 32]) -> [u8; 32] {
    // Performs 2^n hash iterations over it
    const N: u64 = 10;

    for i in 0..(1u64 << N) {
        // Print 1024 of the interstitial states
        // so that verification can be
        // parallelized

        if i % (1u64 << (N - 10)) == 0 {
            print!("{}: ", i);
            for b in beacon_hash.iter() {
                print!("{:02x}", b);
            }
            println!();
        }

        let mut h = Sha256::new();
        h.input(&beacon_hash);
        h.result(&mut beacon_hash);
    }

    print!("Final result of beacon: ");
    for b in beacon_hash.iter() {
        print!("{:02x}", b);
    }
    println!();

    beacon_hash
}

/// Interpret the first 32 bytes of the digest as 8 32-bit words
pub fn get_rng(digest: &[u8]) -> impl Rng {
    let seed = from_slice(digest);
    ChaChaRng::from_seed(seed)
}

pub const fn num_bits<T>() -> usize {
    std::mem::size_of::<T>() * 8
}

pub fn log_2(x: u64) -> u32 {
    assert!(x > 0);
    num_bits::<u64>() as u32 - x.leading_zeros() - 1
}

/// Abstraction over a writer which hashes the data being written.
pub struct HashWriter<W: Write> {
    writer: W,
    hasher: Blake2b,
}

impl<W: Write> HashWriter<W> {
    /// Construct a new `HashWriter` given an existing `writer` by value.
    pub fn new(writer: W) -> Self {
        HashWriter {
            writer,
            hasher: Blake2b::default(),
        }
    }

    /// Destroy this writer and return the hash of what was written.
    pub fn into_hash(self) -> GenericArray<u8, U64> {
        self.hasher.result()
    }
}

impl<W: Write> Write for HashWriter<W> {
    fn write(&mut self, buf: &[u8]) -> io::Result<usize> {
        let bytes = self.writer.write(buf)?;

        if bytes > 0 {
            self.hasher.input(&buf[0..bytes]);
        }

        Ok(bytes)
    }

    fn flush(&mut self) -> io::Result<()> {
        self.writer.flush()
    }
}

/// Calculate the contribution hash from the resulting file. Original powers of tau implementation
/// used a specially formed writer to write to the file and calculate a hash on the fly, but memory-constrained
/// implementation now writes without a particular order, so plain recalculation at the end
/// of the procedure is more efficient
pub fn calculate_hash(input_map: &[u8]) -> GenericArray<u8, U64> {
    let chunk_size = 1 << 30; // read by 1GB from map
    let mut hasher = Blake2b::default();
    for chunk in input_map.chunks(chunk_size) {
        hasher.input(&chunk);
    }
    hasher.result()
}

/// Hashes to G2 using the first 32 bytes of `digest`. Panics if `digest` is less
/// than 32 bytes.
pub fn hash_to_g2<E: PairingEngine>(digest: &[u8]) -> E::G2Projective {
    let seed = from_slice(digest);
    let mut rng = ChaChaRng::from_seed(seed);
    E::G2Projective::rand(&mut rng)
}

fn from_slice(bytes: &[u8]) -> [u8; 32] {
    let mut array = [0; 32];
    let bytes = &bytes[..array.len()]; // panics if not enough data
    array.copy_from_slice(bytes);
    array
}

#[cfg(test)]
mod tests {
    use super::*;
    use zexe_algebra::{
        curves::{
            bls12_377::Bls12_377,
            bls12_381::{Bls12_381, G1Affine, G2Affine},
        },
        fields::bls12_381::Fr,
    };

    #[test]
    fn test_hash_to_g2() {
        test_hash_to_g2_curve::<Bls12_381>();
        test_hash_to_g2_curve::<Bls12_377>();
    }

    fn test_hash_to_g2_curve<E: PairingEngine>() {
        assert!(
            hash_to_g2::<E>(&[
                1, 2, 3, 4, 5, 6, 7, 8, 9, 10, 11, 12, 13, 14, 15, 16, 17, 18, 19, 20, 21, 22, 23,
                24, 25, 26, 27, 28, 29, 30, 31, 32, 33
            ]) == hash_to_g2::<E>(&[
                1, 2, 3, 4, 5, 6, 7, 8, 9, 10, 11, 12, 13, 14, 15, 16, 17, 18, 19, 20, 21, 22, 23,
                24, 25, 26, 27, 28, 29, 30, 31, 32, 34
            ])
        );

        assert!(
            hash_to_g2::<E>(&[
                1, 2, 3, 4, 5, 6, 7, 8, 9, 10, 11, 12, 13, 14, 15, 16, 17, 18, 19, 20, 21, 22, 23,
                24, 25, 26, 27, 28, 29, 30, 31, 32
            ]) != hash_to_g2::<E>(&[
                1, 2, 3, 4, 5, 6, 7, 8, 9, 10, 11, 12, 13, 14, 15, 16, 17, 18, 19, 20, 21, 22, 23,
                24, 25, 26, 27, 28, 29, 30, 31, 33
            ])
        );
    }

    #[test]
    fn test_same_ratio() {
        let rng = &mut thread_rng();

        let s = Fr::rand(rng);
        let g1 = G1Affine::prime_subgroup_generator();
        let g2 = G2Affine::prime_subgroup_generator();
        let g1_s = g1.mul(s).into_affine();
        let g2_s = g2.mul(s).into_affine();

        assert!(same_ratio(&(g1, g1_s), &(g2, g2_s)));
        assert!(!same_ratio(&(g1_s, g1), &(g2, g2_s)));
    }

    #[test]
    fn test_power_pairs() {
        use std::ops::MulAssign;
        let rng = &mut thread_rng();

        let mut v = vec![];
        let x = Fr::rand(rng);
        let mut acc = Fr::one();
        for _ in 0..100 {
            v.push(G1Affine::prime_subgroup_generator().mul(acc).into_affine());
            acc.mul_assign(&x);
        }

        let gx = G2Affine::prime_subgroup_generator().mul(x).into_affine();

        assert!(same_ratio(
            &power_pairs(&v),
            &(G2Affine::prime_subgroup_generator(), gx)
        ));

        v[1] = v[1].mul(Fr::rand(rng)).into_affine();

        assert!(!same_ratio(
            &power_pairs(&v),
            &(G2Affine::prime_subgroup_generator(), gx)
        ));
    }
}

fn merge_pairs<G: AffineCurve>(v1: &[G], v2: &[G]) -> (G, G) {
    assert_eq!(v1.len(), v2.len());
    let rng = &mut thread_rng();

    let randomness: Vec<<G::ScalarField as PrimeField>::BigInt> = (0..v1.len())
        .map(|_| G::ScalarField::rand(rng).into_repr())
        .collect();

    let s = dense_multiexp(&v1, &randomness[..]).into_affine();
    let sx = dense_multiexp(&v2, &randomness[..]).into_affine();

    (s, sx)
}

/// Construct a single pair (s, s^x) for a vector of
/// the form [1, x, x^2, x^3, ...].
pub fn power_pairs<G: AffineCurve>(v: &[G]) -> (G, G) {
    merge_pairs(&v[0..(v.len() - 1)], &v[1..])
}

/// Compute BLAKE2b("")
pub fn blank_hash() -> GenericArray<u8, U64> {
    Blake2b::new().result()
}

pub fn reduced_hash(old_power: u8, new_power: u8) -> GenericArray<u8, U64> {
    let mut hasher = Blake2b::new();
    hasher.input(&[old_power, new_power]);
    hasher.result()
}

/// Checks if pairs have the same ratio.
/// Under the hood uses pairing to check
/// x1/x2 = y1/y2 => x1*y2 = x2*y1
pub fn same_ratio<G: PairingCurve>(g1: &(G, G), g2: &(G::PairWith, G::PairWith)) -> bool {
    g1.0.pairing_with(&g2.1) == g1.1.pairing_with(&g2.0)
}

pub fn check_same_ratio<G: PairingCurve>(
    g1: &(G, G),
    g2: &(G::PairWith, G::PairWith),
    err: &'static str,
) -> Result<(), VerificationError> {
    if g1.0.pairing_with(&g2.1) != g1.1.pairing_with(&g2.0) {
        return Err(VerificationError::InvalidRatio(err));
    }
    Ok(())
}

/// Compute BLAKE2b(personalization | transcript | g^s | g^{s*x})
/// and then hash it to G2
pub fn compute_g2_s<E: PairingEngine>(
    digest: &[u8],
    g1_s: &E::G1Affine,
    g1_s_x: &E::G1Affine,
    personalization: u8,
) -> Result<E::G2Affine, Error> {
    let mut h = Blake2b::default();
    h.input(&[personalization]);
    h.input(digest);
    let size = E::G1Affine::buffer_size();
    let mut data = vec![0; 2 * size];
    g1_s.serialize(&[], &mut data[..size])?;
    g1_s_x.serialize(&[], &mut data[size..])?;
    h.input(&data);
    Ok(hash_to_g2::<E>(h.result().as_ref()).into_affine())
}

/// Perform multi-exponentiation. The caller is responsible for ensuring that
/// the number of bases is the same as the number of exponents.
#[allow(dead_code)]
pub fn dense_multiexp<G: AffineCurve>(
    bases: &[G],
    exponents: &[<G::ScalarField as PrimeField>::BigInt],
) -> G::Projective {
    if exponents.len() != bases.len() {
        panic!("invalid length")
    }
    let c = if exponents.len() < 32 {
        3u32
    } else {
        (f64::from(exponents.len() as u32)).ln().ceil() as u32
    };

    dense_multiexp_inner(bases, exponents, 0, c, true)
}

fn dense_multiexp_inner<G: AffineCurve>(
    bases: &[G],
    exponents: &[<G::ScalarField as PrimeField>::BigInt],
    mut skip: u32,
    c: u32,
    handle_trivial: bool,
) -> <G as AffineCurve>::Projective {
    use std::sync::Mutex;
    // Perform this region of the multiexp. We use a different strategy - go over region in parallel,
    // then over another region, etc. No Arc required
    let chunk = (bases.len() / num_cpus::get()) + 1;
    let this = {
        // let mask = (1u64 << c) - 1u64;
        let this_region = Mutex::new(G::Projective::zero());
        let arc = Arc::new(this_region);
        crossbeam::scope(|scope| {
            for (base, exp) in bases.chunks(chunk).zip(exponents.chunks(chunk)) {
                let this_region_rwlock = arc.clone();
                // let handle =
                scope.spawn(move || {
                    let mut buckets = vec![<G as AffineCurve>::Projective::zero(); (1 << c) - 1];
                    // Accumulate the result
                    let mut acc = G::Projective::zero();
                    let zero = G::ScalarField::zero().into_repr();
                    let one = G::ScalarField::one().into_repr();

                    for (base, &exp) in base.iter().zip(exp.iter()) {
                        // let index = (exp.as_ref()[0] & mask) as usize;

                        // if index != 0 {
                        //     buckets[index - 1].add_assign_mixed(base);
                        // }

                        // exp.shr(c as u32);

                        if exp != zero {
                            if exp == one {
                                if handle_trivial {
                                    acc.add_assign_mixed(base);
                                }
                            } else {
                                let mut exp = exp;
                                exp.divn(skip);
                                let exp = exp.as_ref()[0] % (1 << c);
                                if exp != 0 {
                                    buckets[(exp - 1) as usize].add_assign_mixed(base);
                                }
                            }
                        }
                    }

                    // buckets are filled with the corresponding accumulated value, now sum
                    let mut running_sum = G::Projective::zero();
                    for exp in buckets.into_iter().rev() {
                        running_sum.add_assign(&exp);
                        acc.add_assign(&running_sum);
                    }

                    let mut guard = this_region_rwlock.lock().expect("poisoned");

                    (*guard).add_assign(&acc);
                });
            }
        });

        let this_region = Arc::try_unwrap(arc).unwrap();

        this_region.into_inner().unwrap()
    };

    skip += c;

    if skip >= <G::ScalarField as PrimeField>::size_in_bits() as u32 {
        // There isn't another region, and this will be the highest region
        this
    } else {
        // next region is actually higher than this one, so double it enough times
        let mut next_region = dense_multiexp_inner(bases, exponents, skip, c, false);
        for _ in 0..c {
            next_region = next_region.double();
        }

        next_region.add_assign(&this);

        next_region
    }
}

#[cfg(test)]
pub mod test_helpers {
    use super::*;
    pub fn random_point<C: AffineCurve>(rng: &mut impl Rng) -> C {
        C::Projective::rand(rng).into_affine()
    }

    pub fn random_point_vec<C: AffineCurve>(size: usize, rng: &mut impl Rng) -> Vec<C> {
        (0..size).map(|_| random_point(rng)).collect()
    }

    pub fn random_point_vec_batched<C: AffineCurve>(
        size: usize,
        batch_size: usize,
        rng: &mut impl Rng,
    ) -> Vec<Vec<C>> {
        let mut batches = Vec::new();
        let div = size / batch_size;
        for _ in 0..div {
            batches.push(random_point_vec(batch_size, rng));
        }
        let remainder = size % batch_size;
        if remainder > 0 {
            batches.push(random_point_vec(remainder, rng));
        }

        batches
    }
}<|MERGE_RESOLUTION|>--- conflicted
+++ resolved
@@ -54,9 +54,6 @@
     bases: &mut [C],
     exps: &[C::ScalarField],
     coeff: Option<&C::ScalarField>,
-<<<<<<< HEAD
-) {
-=======
 ) -> Result<(), Error> {
     if bases.len() != exps.len() {
         return Err(Error::InvalidLength {
@@ -64,7 +61,6 @@
             got: exps.len(),
         });
     }
->>>>>>> f93761fa
     // raise the base to the exponent and assign it back to the base
     // this will return the points as projective
     let mut points: Vec<_> = bases
