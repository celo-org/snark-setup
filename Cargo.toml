--- conflicted
+++ resolved
@@ -9,10 +9,7 @@
 
 [patch.'https://github.com/scipr-lab/zexe']
 algebra_core = { git = "https://github.com/celo-org/zexe", package = "algebra-core", default-features = false, features = ["derive"] }
-<<<<<<< HEAD
 algebra_core_derive = { git = "https://github.com/celo-org/zexe", package = "algebra-core-derive", default-features = false, features = [] }
-=======
->>>>>>> efa4c5f4
 algebra = { git = "https://github.com/celo-org/zexe", package = "algebra", default-features = false, features = ["ed_on_bls12_381", "bls12_381", "bls12_377"] }
 crypto-primitives = { git = "https://github.com/celo-org/zexe", package = "crypto-primitives", default-features = false, features = ["ed_on_bls12_381", "bls12_381", "bls12_377"] }
 fft = { git = "https://github.com/celo-org/zexe", package = "ff-fft", default-features = false, features = ["ed_on_bls12_381", "bls12_381", "bls12_377"] }
