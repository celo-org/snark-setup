use cfg_if::cfg_if;

cfg_if! {
    if #[cfg(not(feature = "wasm"))] {
        use super::polynomial::eval;
        use algebra::{ Zero };
        use groth16::{Parameters, VerifyingKey};
        use r1cs_core::SynthesisError;
    }
}

use super::keypair::{hash_cs_pubkeys, Keypair, PublicKey};

use crate::load_circuit::Matrices;
use setup_utils::*;

<<<<<<< HEAD
=======
use algebra::{
    AffineCurve, CanonicalDeserialize, CanonicalSerialize, Field, PairingEngine, ProjectiveCurve, SerializationError,
};
use r1cs_core::{lc, ConstraintSynthesizer, ConstraintSystem, ConstraintSystemRef, SynthesisMode, Variable};

>>>>>>> efa4c5f4
use rand::Rng;

use algebra::{
    AffineCurve, CanonicalDeserialize, CanonicalSerialize, Field, PairingEngine, ProjectiveCurve, SerializationError,
};

use std::{
    fmt,
    io::{self, Read, Write},
};

#[derive(Clone, PartialEq, Eq, Debug, Copy)]
pub enum Phase2ContributionMode {
    Full,
    Chunked,
}

/// MPC parameters are just like Zexe's `Parameters` except, when serialized,
/// they contain a transcript of contributions at the end, which can be verified.
#[derive(Clone)]
pub struct MPCParameters<E: PairingEngine> {
    pub params: Parameters<E>,
    pub cs_hash: [u8; 64],
    pub contributions: Vec<PublicKey<E>>,
}

impl<E: PairingEngine> fmt::Debug for MPCParameters<E> {
    fn fmt(&self, f: &mut fmt::Formatter) -> fmt::Result {
        write!(
            f,
            "MPCParameters {{ params: {:?}, cs_hash: {:?}, contributions: {:?}}}",
            self.params,
            &self.cs_hash[..],
            self.contributions
        )
    }
}

impl<E: PairingEngine + PartialEq> PartialEq for MPCParameters<E> {
    fn eq(&self, other: &MPCParameters<E>) -> bool {
        self.params == other.params
            && &self.cs_hash[..] == other.cs_hash.as_ref()
            && self.contributions == other.contributions
    }
}

impl<E: PairingEngine> MPCParameters<E> {
    #[cfg(not(feature = "wasm"))]
    pub fn new_from_buffer(
        circuit: Matrices<E>,
        transcript: &mut [u8],
        compressed: UseCompression,
        check_input_for_correctness: CheckForCorrectness,
        phase1_size: usize,
        phase2_size: usize,
    ) -> Result<MPCParameters<E>> {
        // let assembly = circuit_to_qap::<E, _>(circuit)?;
        let params = Groth16Params::<E>::read(
            transcript,
            compressed,
            check_input_for_correctness,
            phase1_size,
            phase2_size,
        )?;
        Self::new(circuit, params)
    }

    #[cfg(not(feature = "wasm"))]
<<<<<<< HEAD
    pub fn new_from_buffer_chunked(
        circuit: Matrices<E>,
=======
    pub fn new_from_buffer_chunked<C>(
        circuit: C,
>>>>>>> efa4c5f4
        transcript: &mut [u8],
        compressed: UseCompression,
        check_input_for_correctness: CheckForCorrectness,
        phase1_size: usize,
        phase2_size: usize,
        chunk_size: usize,
<<<<<<< HEAD
    ) -> Result<(MPCParameters<E>, Parameters<E>, Vec<MPCParameters<E>>)> {
        // let assembly = circuit_to_qap::<E, _>(circuit)?;
=======
    ) -> Result<(MPCParameters<E>, Parameters<E>, Vec<MPCParameters<E>>)>
    where
        C: ConstraintSynthesizer<E::Fr>,
    {
        let assembly = circuit_to_qap::<E, _>(circuit)?;
>>>>>>> efa4c5f4
        let params = Groth16Params::<E>::read(
            transcript,
            compressed,
            check_input_for_correctness,
            phase1_size,
            phase2_size,
        )?;
<<<<<<< HEAD
        Self::new_chunked(circuit, params, chunk_size)
    }

    #[cfg(not(feature = "wasm"))]
    fn process_matrix(xt: &[Vec<(E::Fr, usize)>], cs: Matrices<E>) -> Vec<Vec<(E::Fr, usize)>> {
        let mut xt_processed = vec![vec![]; cs.num_instance_variables + cs.num_witness_variables];
=======
        Self::new_chunked(assembly, params, chunk_size)
    }

    #[cfg(not(feature = "wasm"))]
    fn process_matrix(xt: &[Vec<(E::Fr, usize)>], cs: ConstraintSystemRef<E::Fr>) -> Vec<Vec<(E::Fr, usize)>> {
        let mut xt_processed = vec![vec![]; cs.num_instance_variables() + cs.num_witness_variables()];
>>>>>>> efa4c5f4
        for (constraint_num, vars) in xt.iter().enumerate() {
            for (coeff, var_index) in vars {
                xt_processed[*var_index].push((*coeff, constraint_num));
            }
        }
        xt_processed
    }

    /// Create new Groth16 parameters (compatible with Zexe) for a
    /// given QAP which has been produced from a circuit. The resulting parameters
    /// are unsafe to use until there are contributions (see `contribute()`).
    #[cfg(not(feature = "wasm"))]
    pub fn new(cs: Matrices<E>, params: Groth16Params<E>) -> Result<MPCParameters<E>> {
        // Evaluate the QAP against the coefficients created from phase 1
<<<<<<< HEAD
        let at = Self::process_matrix(&cs.a, cs.clone());
        let bt = Self::process_matrix(&cs.b, cs.clone());
        let ct = Self::process_matrix(&cs.c, cs.clone());
=======
        let (at, bt, ct) = {
            let matrices = cs.to_matrices().unwrap();
            (matrices.a, matrices.b, matrices.c)
        };

        let at = Self::process_matrix(&at, cs.clone());
        let bt = Self::process_matrix(&bt, cs.clone());
        let ct = Self::process_matrix(&ct, cs.clone());
>>>>>>> efa4c5f4

        let (a_g1, b_g1, b_g2, gamma_abc_g1, l) = eval::<E>(
            // Lagrange coeffs for Tau, read in from Phase 1
            &params.coeffs_g1,
            &params.coeffs_g2,
            &params.alpha_coeffs_g1,
            &params.beta_coeffs_g1,
            // QAP polynomials of the circuit
            &at,
            &bt,
            &ct,
            // Helper
            cs.num_instance_variables,
        );

        // Reject unconstrained elements, so that
        // the L query is always fully dense.
        for e in l.iter() {
            if e.is_zero() {
                return Err(SynthesisError::UnconstrainedVariable.into());
            }
        }

        let vk = VerifyingKey {
            alpha_g1: params.alpha_g1,
            beta_g2: params.beta_g2,
            // Gamma_g2 is always 1, since we're implementing
            // BGM17, pg14 https://eprint.iacr.org/2017/1050.pdf
            gamma_g2: E::G2Affine::prime_subgroup_generator(),
            delta_g2: E::G2Affine::prime_subgroup_generator(),
            gamma_abc_g1,
        };
        let params = Parameters {
            vk,
            beta_g1: params.beta_g1,
            delta_g1: E::G1Affine::prime_subgroup_generator(),
            a_query: a_g1,
            b_g1_query: b_g1,
            b_g2_query: b_g2,
            h_query: params.h_g1,
            l_query: l,
        };

        let cs_hash = hash_params(&params)?;
        Ok(MPCParameters {
            params,
            cs_hash,
            contributions: vec![],
        })
    }

    #[cfg(not(feature = "wasm"))]
    pub fn new_chunked(
<<<<<<< HEAD
        cs: Matrices<E>,
=======
        cs: ConstraintSystemRef<E::Fr>,
>>>>>>> efa4c5f4
        params: Groth16Params<E>,
        chunk_size: usize,
    ) -> Result<(MPCParameters<E>, Parameters<E>, Vec<MPCParameters<E>>)> {
        // Evaluate the QAP against the coefficients created from phase 1
<<<<<<< HEAD

        let at = Self::process_matrix(&cs.a, cs.clone());
        let bt = Self::process_matrix(&cs.b, cs.clone());
        let ct = Self::process_matrix(&cs.c, cs.clone());
=======
        let (at, bt, ct) = {
            let matrices = cs.to_matrices().unwrap();
            (matrices.a, matrices.b, matrices.c)
        };

        let at = Self::process_matrix(&at, cs.clone());
        let bt = Self::process_matrix(&bt, cs.clone());
        let ct = Self::process_matrix(&ct, cs.clone());
>>>>>>> efa4c5f4

        let (a_g1, b_g1, b_g2, gamma_abc_g1, l) = eval::<E>(
            // Lagrange coeffs for Tau, read in from Phase 1
            &params.coeffs_g1,
            &params.coeffs_g2,
            &params.alpha_coeffs_g1,
            &params.beta_coeffs_g1,
            // QAP polynomials of the circuit
            &at,
            &bt,
            &ct,
            // Helper
<<<<<<< HEAD
            cs.num_instance_variables,
=======
            cs.num_instance_variables(),
>>>>>>> efa4c5f4
        );

        // Reject unconstrained elements, so that
        // the L query is always fully dense.
        for e in l.iter() {
            if e.is_zero() {
                return Err(SynthesisError::UnconstrainedVariable.into());
            }
        }

        let vk = VerifyingKey {
            alpha_g1: params.alpha_g1,
            beta_g2: params.beta_g2,
            // Gamma_g2 is always 1, since we're implementing
            // BGM17, pg14 https://eprint.iacr.org/2017/1050.pdf
            gamma_g2: E::G2Affine::prime_subgroup_generator(),
            delta_g2: E::G2Affine::prime_subgroup_generator(),
            gamma_abc_g1,
        };
        let params = Parameters {
            vk,
            beta_g1: params.beta_g1,
            delta_g1: E::G1Affine::prime_subgroup_generator(),
            a_query: a_g1,
            b_g1_query: b_g1,
            b_g2_query: b_g2,
            h_query: params.h_g1,
            l_query: l,
        };

        let query_parameters = Parameters::<E> {
            vk: params.vk.clone(),
            beta_g1: params.beta_g1.clone(),
            delta_g1: params.delta_g1.clone(),
            a_query: params.a_query.clone(),
            b_g1_query: params.b_g1_query.clone(),
            b_g2_query: params.b_g2_query.clone(),
            h_query: vec![],
            l_query: vec![],
        };
        let cs_hash = hash_params(&params)?;
        let full_mpc = MPCParameters {
            params: params.clone(),
            cs_hash,
            contributions: vec![],
        };

        let mut chunks = vec![];
        let max_query = std::cmp::max(params.h_query.len(), params.l_query.len());
        let num_chunks = (max_query + chunk_size - 1) / chunk_size;
        for i in 0..num_chunks {
            let chunk_start = i * chunk_size;
            let chunk_end = (i + 1) * chunk_size;
            let h_query_for_chunk = if chunk_start < params.h_query.len() {
                params.h_query[chunk_start..std::cmp::min(chunk_end, params.h_query.len())].to_vec()
            } else {
                vec![]
            };
            let l_query_for_chunk = if chunk_start < params.l_query.len() {
                params.l_query[chunk_start..std::cmp::min(chunk_end, params.l_query.len())].to_vec()
            } else {
                vec![]
            };
            let chunk_params = MPCParameters {
                params: Parameters::<E> {
                    vk: params.vk.clone(),
                    beta_g1: params.beta_g1.clone(),
                    delta_g1: params.delta_g1.clone(),
                    a_query: vec![],
                    b_g1_query: vec![],
                    b_g2_query: vec![],
                    h_query: h_query_for_chunk,
                    l_query: l_query_for_chunk,
                },
                cs_hash,
                contributions: vec![],
            };
            chunks.push(chunk_params);
        }
        Ok((full_mpc, query_parameters, chunks))
    }

    /// Get the underlying Groth16 `Parameters`
    pub fn get_params(&self) -> &Parameters<E> {
        &self.params
    }

    /// Contributes some randomness to the parameters. Only one
    /// contributor needs to be honest for the parameters to be
    /// secure.
    ///
    /// This function returns a "hash" that is bound to the
    /// contribution. Contributors can use this hash to make
    /// sure their contribution is in the final parameters, by
    /// checking to see if it appears in the output of
    /// `MPCParameters::verify`.
    pub fn contribute<R: Rng>(&mut self, batch_exp_mode: BatchExpMode, rng: &mut R) -> Result<[u8; 64]> {
        // Generate a keypair
        let Keypair {
            public_key,
            private_key,
        } = Keypair::new(self.params.delta_g1, self.cs_hash, &self.contributions, rng);

        // Invert delta and multiply the query's `l` and `h` by it
        let delta_inv = private_key.delta.inverse().expect("nonzero");
        batch_mul(&mut self.params.l_query, &delta_inv, batch_exp_mode)?;
        batch_mul(&mut self.params.h_query, &delta_inv, batch_exp_mode)?;

        // Multiply the `delta_g1` and `delta_g2` elements by the private key's delta
        self.params.vk.delta_g2 = self.params.vk.delta_g2.mul(private_key.delta).into_affine();
        self.params.delta_g1 = self.params.delta_g1.mul(private_key.delta).into_affine();
        // Ensure the private key is no longer used
        drop(private_key);
        self.contributions.push(public_key.clone());

        // Return the pubkey's hash
        Ok(public_key.hash())
    }

    /// Verify the correctness of the parameters, given a circuit
    /// instance. This will return all of the hashes that
    /// contributors obtained when they ran
    /// `MPCParameters::contribute`, for ensuring that contributions
    /// exist in the final parameters.
    pub fn verify(&self, after: &Self) -> Result<Vec<[u8; 64]>> {
        let before = self;

        let pubkey = if let Some(pubkey) = after.contributions.last() {
            pubkey
        } else {
            // if there were no contributions then we should error
            return Err(Phase2Error::NoContributions.into());
        };
        // Current parameters should have consistent delta in G1
        ensure_unchanged(pubkey.delta_after, after.params.delta_g1, InvariantKind::DeltaG1)?;
        // Current parameters should have consistent delta in G2
        check_same_ratio::<E>(
            &(E::G1Affine::prime_subgroup_generator(), pubkey.delta_after),
            &(E::G2Affine::prime_subgroup_generator(), after.params.vk.delta_g2),
            "Inconsistent G2 Delta",
        )?;

        // None of the previous transformations should change
        ensure_unchanged(
            &before.contributions[..],
            &after.contributions[0..before.contributions.len()],
            InvariantKind::Contributions,
        )?;

        // cs_hash should be the same
        ensure_unchanged(&before.cs_hash[..], &after.cs_hash[..], InvariantKind::CsHash)?;

        // H/L will change, but should have same length
        ensure_same_length(&before.params.h_query, &after.params.h_query)?;
        ensure_same_length(&before.params.l_query, &after.params.l_query)?;

        // A/B_G1/B_G2/Gamma G1/G2 doesn't change at all
        ensure_unchanged(
            before.params.vk.alpha_g1,
            after.params.vk.alpha_g1,
            InvariantKind::AlphaG1,
        )?;
        ensure_unchanged(before.params.beta_g1, after.params.beta_g1, InvariantKind::BetaG1)?;
        ensure_unchanged(before.params.vk.beta_g2, after.params.vk.beta_g2, InvariantKind::BetaG2)?;
        ensure_unchanged(
            before.params.vk.gamma_g2,
            after.params.vk.gamma_g2,
            InvariantKind::GammaG2,
        )?;
        ensure_unchanged_vec(
            &before.params.vk.gamma_abc_g1,
            &after.params.vk.gamma_abc_g1,
            &InvariantKind::GammaAbcG1,
        )?;

        // === Query related consistency checks ===

        // First 3 queries must be left untouched
        // TODO: Is it absolutely necessary to pass these potentially
        // large vectors around? They're deterministically generated by
        // the circuit being used and the Lagrange coefficients after processing
        // the Powers of Tau from Phase 1, so we could defer construction of the
        // full parameters to the coordinator after all contributions have been
        // collected.
        ensure_unchanged_vec(
            &before.params.a_query,
            &after.params.a_query,
            &InvariantKind::AlphaG1Query,
        )?;

        ensure_unchanged_vec(
            &before.params.b_g1_query,
            &after.params.b_g1_query,
            &InvariantKind::BetaG1Query,
        )?;

        ensure_unchanged_vec(
            &before.params.b_g2_query,
            &after.params.b_g2_query,
            &InvariantKind::BetaG2Query,
        )?;

        // H and L queries should be updated with delta^-1
        if before.params.h_query.len() > 0 {
            check_same_ratio::<E>(
                &merge_pairs(&before.params.h_query, &after.params.h_query),
                &(after.params.vk.delta_g2, before.params.vk.delta_g2), // reversed for inverse
                "H_query ratio check failed",
            )?;
        }

        if before.params.l_query.len() > 0 {
            check_same_ratio::<E>(
                &merge_pairs(&before.params.l_query, &after.params.l_query),
                &(after.params.vk.delta_g2, before.params.vk.delta_g2), // reversed for inverse
                "L_query ratio check failed",
            )?;
        }

        // generate the transcript from the current contributions and the previous cs_hash
        verify_transcript(before.cs_hash, &after.contributions)
    }

    pub fn combine(queries: &Parameters<E>, mpcs: &[MPCParameters<E>]) -> Result<MPCParameters<E>> {
        let mut combined_mpc = MPCParameters::<E> {
            params: Parameters::<E> {
                vk: mpcs[0].params.vk.clone(),
                beta_g1: mpcs[0].params.beta_g1.clone(),
                delta_g1: mpcs[0].params.delta_g1.clone(),
                a_query: queries.a_query.clone(),
                b_g1_query: queries.b_g1_query.clone(),
                b_g2_query: queries.b_g2_query.clone(),
                h_query: vec![],
                l_query: vec![],
            },
            cs_hash: mpcs[0].cs_hash,
            contributions: mpcs[0].contributions.clone(),
        };
        for mpc in mpcs {
            combined_mpc.params.h_query.extend_from_slice(&mpc.params.h_query);
            combined_mpc.params.l_query.extend_from_slice(&mpc.params.l_query);
        }

        Ok(combined_mpc)
    }

    /// Serialize these parameters. The serialized parameters
    /// can be read by Zexe's Groth16 `Parameters`.
    pub fn write<W: Write>(&self, mut writer: W, compressed: UseCompression) -> Result<()> {
        match compressed {
            UseCompression::No => self.params.serialize_uncompressed(&mut writer),
            UseCompression::Yes => self.params.serialize(&mut writer),
        }?;
        writer.write_all(&self.cs_hash)?;
        PublicKey::write_batch(&mut writer, &self.contributions)?;

        Ok(())
    }

    /// Deserialize these parameters.
    pub fn read<R: Read>(
        mut reader: R,
        compressed: UseCompression,
        check_correctness: CheckForCorrectness,
        check_subgroup_membership: bool,
        subgroup_check_mode: SubgroupCheckMode,
    ) -> Result<MPCParameters<E>> {
        let params = match (compressed, check_correctness) {
            (UseCompression::No, CheckForCorrectness::Full) => Parameters::deserialize_uncompressed(&mut reader),
            (UseCompression::Yes, CheckForCorrectness::Full) => Parameters::deserialize(&mut reader),
            (UseCompression::No, CheckForCorrectness::No) | (UseCompression::No, CheckForCorrectness::OnlyNonZero) => {
                Parameters::deserialize_uncompressed_unchecked(&mut reader)
            }
            (UseCompression::Yes, CheckForCorrectness::No)
            | (UseCompression::Yes, CheckForCorrectness::OnlyNonZero) => Parameters::deserialize_unchecked(&mut reader),
            (..) => Err(SerializationError::InvalidData),
        }?;

        // In the Full mode, this is already checked
        if check_subgroup_membership && check_correctness != CheckForCorrectness::Full {
            check_subgroup(&params.a_query, subgroup_check_mode)?;
            check_subgroup(&params.b_g1_query, subgroup_check_mode)?;
            check_subgroup(&params.b_g2_query, subgroup_check_mode)?;
            check_subgroup(&params.h_query, subgroup_check_mode)?;
            check_subgroup(&params.l_query, subgroup_check_mode)?;
            check_subgroup(&params.vk.gamma_abc_g1, subgroup_check_mode)?;
            check_subgroup(
                &vec![params.beta_g1, params.delta_g1, params.vk.alpha_g1],
                subgroup_check_mode,
            )?;
            check_subgroup(
                &vec![params.vk.beta_g2, params.vk.delta_g2, params.vk.gamma_g2],
                subgroup_check_mode,
            )?;
        }

        let mut cs_hash = [0u8; 64];
        reader.read_exact(&mut cs_hash)?;

        let contributions = PublicKey::read_batch(&mut reader)?;

        Ok(MPCParameters {
            params,
            cs_hash,
            contributions,
        })
    }

    pub fn read_fast<R: Read>(
        mut reader: R,
        compressed: UseCompression,
        check_correctness: CheckForCorrectness,
        check_subgroup_membership: bool,
        subgroup_check_mode: SubgroupCheckMode,
    ) -> Result<MPCParameters<E>> {
        let params = Self::read_groth16_fast(
            &mut reader,
            compressed,
            check_correctness,
            check_subgroup_membership,
            subgroup_check_mode,
        )?;

        let mut cs_hash = [0u8; 64];
        reader.read_exact(&mut cs_hash)?;

        let contributions = PublicKey::read_batch(&mut reader)?;

        let mpc_params = MPCParameters::<E> {
            params,
            cs_hash,
            contributions,
        };

        Ok(mpc_params)
    }

    pub fn read_groth16_fast<R: Read>(
        mut reader: R,
        compressed: UseCompression,
        check_correctness: CheckForCorrectness,
        check_subgroup_membership: bool,
        subgroup_check_mode: SubgroupCheckMode,
    ) -> Result<Parameters<E>> {
        // vk
        let alpha_g1: E::G1Affine = reader.read_element(compressed, check_correctness)?;
        let beta_g2: E::G2Affine = reader.read_element(compressed, check_correctness)?;
        let gamma_g2: E::G2Affine = reader.read_element(compressed, check_correctness)?;
        let delta_g2: E::G2Affine = reader.read_element(compressed, check_correctness)?;
        let gamma_abc_g1: Vec<E::G1Affine> = read_vec(&mut reader, compressed, check_correctness)?;

        // rest of the parameters
        let beta_g1: E::G1Affine = reader.read_element(compressed, check_correctness)?;
        let delta_g1: E::G1Affine = reader.read_element(compressed, check_correctness)?;

        // a,b queries guaranteed to have infinity points for variables unused in left,right r1cs
        // inputs respectively
        let ab_query_correctness = match check_correctness {
            CheckForCorrectness::Full => CheckForCorrectness::OnlyInGroup,
            _ => check_correctness,
        };
        let a_query: Vec<E::G1Affine> = read_vec(&mut reader, compressed, ab_query_correctness)?;
        let b_g1_query: Vec<E::G1Affine> = read_vec(&mut reader, compressed, ab_query_correctness)?;
        let b_g2_query: Vec<E::G2Affine> = read_vec(&mut reader, compressed, ab_query_correctness)?;
        let h_query: Vec<E::G1Affine> = read_vec(&mut reader, compressed, check_correctness)?;
        let l_query: Vec<E::G1Affine> = read_vec(&mut reader, compressed, check_correctness)?;

        let params = Parameters::<E> {
            vk: VerifyingKey::<E> {
                alpha_g1,
                beta_g2,
                gamma_g2,
                delta_g2,
                gamma_abc_g1,
            },
            beta_g1,
            delta_g1,
            a_query,
            b_g1_query,
            b_g2_query,
            h_query,
            l_query,
        };

        // In the Full mode, this is already checked
        if check_subgroup_membership && check_correctness != CheckForCorrectness::Full {
            check_subgroup(&params.a_query, subgroup_check_mode)?;
            check_subgroup(&params.b_g1_query, subgroup_check_mode)?;
            check_subgroup(&params.b_g2_query, subgroup_check_mode)?;
            check_subgroup(&params.h_query, subgroup_check_mode)?;
            check_subgroup(&params.l_query, subgroup_check_mode)?;
            check_subgroup(&params.vk.gamma_abc_g1, subgroup_check_mode)?;
            check_subgroup(
                &vec![params.beta_g1, params.delta_g1, params.vk.alpha_g1],
                subgroup_check_mode,
            )?;
            check_subgroup(
                &vec![params.vk.beta_g2, params.vk.delta_g2, params.vk.gamma_g2],
                subgroup_check_mode,
            )?;
        }

        Ok(params)
    }
}

/// This is a cheap helper utility that exists purely
/// because Rust still doesn't have type-level integers
/// and so doesn't implement `PartialEq` for `[T; 64]`
pub fn contains_contribution(contributions: &[[u8; 64]], my_contribution: &[u8; 64]) -> bool {
    for contrib in contributions {
        if &contrib[..] == my_contribution.as_ref() {
            return true;
        }
    }

    false
}

// Helpers for invariant checking
pub fn ensure_same_length<T, U>(a: &[T], b: &[U]) -> Result<()> {
    if a.len() != b.len() {
        return Err(Phase2Error::InvalidLength.into());
    }
    Ok(())
}

pub fn ensure_unchanged_vec<T: PartialEq>(before: &[T], after: &[T], kind: &InvariantKind) -> Result<()> {
    if before.len() != after.len() {
        return Err(Phase2Error::InvalidLength.into());
    }
    for (before, after) in before.iter().zip(after) {
        // TODO: Make the error take a reference
        ensure_unchanged(before, after, kind.clone())?
    }
    Ok(())
}

pub fn ensure_unchanged<T: PartialEq>(before: T, after: T, kind: InvariantKind) -> Result<()> {
    if before != after {
        return Err(Phase2Error::BrokenInvariant(kind).into());
    }
    Ok(())
}

pub fn verify_transcript<E: PairingEngine>(cs_hash: [u8; 64], contributions: &[PublicKey<E>]) -> Result<Vec<[u8; 64]>> {
    let mut result = vec![];
    let mut old_delta = E::G1Affine::prime_subgroup_generator();
    for (i, pubkey) in contributions.iter().enumerate() {
        let hash = hash_cs_pubkeys(cs_hash, &contributions[0..i], pubkey.s, pubkey.s_delta);
        ensure_unchanged(&pubkey.transcript[..], &hash.as_ref()[..], InvariantKind::Transcript)?;

        // generate the G2 point from the hash
        let r = hash_to_g2::<E>(hash.as_ref()).into_affine();

        // Check the signature of knowledge
        check_same_ratio::<E>(
            &(pubkey.s, pubkey.s_delta),
            &(r, pubkey.r_delta),
            "Incorrect signature of knowledge",
        )?;

        // Check the change with the previous G1 Delta is consistent
        check_same_ratio::<E>(
            &(old_delta, pubkey.delta_after),
            &(r, pubkey.r_delta),
            "Inconsistent G1 Delta",
        )?;
        old_delta = pubkey.delta_after;

        result.push(pubkey.hash());
    }

    Ok(result)
}

#[allow(unused)]
fn hash_params<E: PairingEngine>(params: &Parameters<E>) -> Result<[u8; 64]> {
    let sink = io::sink();
    let mut sink = HashWriter::new(sink);
    params.serialize(&mut sink)?;
    let h = sink.into_hash();
    let mut cs_hash = [0; 64];
    cs_hash.copy_from_slice(h.as_ref());
    Ok(cs_hash)
}

/// Converts an R1CS circuit to QAP form
/*
pub fn circuit_to_qap<Zexe: PairingEngine, C: ConstraintSynthesizer<Zexe::Fr>>(
    circuit: C,
) -> Result<ConstraintSystemRef<Zexe::Fr>> {
    // This is a Groth16 keypair assembly
    let cs = ConstraintSystem::new_ref();
    cs.set_mode(SynthesisMode::Setup);

    // Synthesize the circuit.
    circuit
        .generate_constraints(cs.clone())
        .expect("constraint generation should not fail");
    // Input constraints to ensure full density of IC query
    // x * 0 = 0
    for i in 0..cs.num_instance_variables() {
        cs.enforce_constraint(lc!() + Variable::Instance(i), lc!(), lc!())?;
    }
    cs.inline_all_lcs();

    Ok(cs)
}
*/

#[cfg(test)]
mod tests {
    use super::*;
    use crate::{
        chunked_groth16::{contribute, verify},
        helpers::testing::TestCircuit,
    };
    use phase1::{helpers::testing::setup_verify, Phase1, Phase1Parameters, ProvingSystem};
    use setup_utils::{Groth16Params, UseCompression};

    use algebra::Bls12_377;

    use rand::thread_rng;
    use tracing_subscriber::{filter::EnvFilter, fmt::Subscriber};

    #[test]
    fn serialize_ceremony() {
        serialize_ceremony_curve::<Bls12_377>()
    }

    fn serialize_ceremony_curve<E: PairingEngine + PartialEq>() {
        let mpc = generate_ceremony::<E>();

        let mut writer = vec![];
        mpc.write(&mut writer, UseCompression::Yes).unwrap();
        let mut reader = vec![0; writer.len()];
        reader.copy_from_slice(&writer);
        let deserialized = MPCParameters::<E>::read(
            &reader[..],
            UseCompression::Yes,
            CheckForCorrectness::Full,
            false,
            SubgroupCheckMode::Auto,
        )
        .unwrap();
        assert_eq!(deserialized, mpc)
    }

    #[test]
    fn verify_with_self_fails() {
        verify_with_self_fails_curve::<Bls12_377>()
    }

    // if there has been no contribution
    // then checking with itself should fail
    fn verify_with_self_fails_curve<E: PairingEngine>() {
        let mpc = generate_ceremony::<E>();
        let err = mpc.verify(&mpc);
        // we handle the error like this because [u8; 64] does not implement
        // debug, meaning we cannot call `assert` on it
        if let Err(e) = err {
            assert_eq!(e.to_string(), "Phase 2 Error: There were no contributions found");
        } else {
            panic!("Verifying with self must fail")
        }
    }
    #[test]
    fn verify_contribution() {
        verify_curve::<Bls12_377>()
    }

    // contributing once and comparing with the previous step passes
    fn verify_curve<E: PairingEngine>() {
        Subscriber::builder()
            .with_target(false)
            .with_env_filter(EnvFilter::from_default_env())
            .init();

        let rng = &mut thread_rng();
        // original
        let mpc = generate_ceremony::<E>();
        let mut mpc_serialized = vec![];
        mpc.write(&mut mpc_serialized, UseCompression::Yes).unwrap();
        let mut mpc_cursor = std::io::Cursor::new(mpc_serialized.clone());

        // first contribution
        let mut contribution1 = mpc.clone();
        contribution1.contribute(BatchExpMode::Auto, rng).unwrap();
        let mut c1_serialized = vec![];
        contribution1.write(&mut c1_serialized, UseCompression::Yes).unwrap();
        let mut c1_cursor = std::io::Cursor::new(c1_serialized.clone());

        // verify it against the previous step
        mpc.verify(&contribution1).unwrap();
        verify::<E>(
            &mut mpc_serialized.as_mut(),
            &mut c1_serialized.as_mut(),
            4,
            UseCompression::Yes,
            CheckForCorrectness::Full,
        )
        .unwrap();
        // after each call on the cursors the cursor's position is at the end,
        // so we have to reset it for further testing!
        mpc_cursor.set_position(0);
        c1_cursor.set_position(0);

        // second contribution via batched method
        let mut c2_buf = c1_serialized.clone();
        c2_buf.resize(c2_buf.len() + PublicKey::<E>::size(), 0); // make the buffer larger by 1 contribution
        contribute::<E, _>(
            &mut c2_buf,
            rng,
            4,
            UseCompression::Yes,
            CheckForCorrectness::Full,
            BatchExpMode::Auto,
        )
        .unwrap();
        let mut c2_cursor = std::io::Cursor::new(c2_buf.clone());
        c2_cursor.set_position(0);

        // verify it against the previous step
        verify::<E>(
            &mut c1_serialized.as_mut(),
            &mut c2_buf.as_mut(),
            4,
            UseCompression::Yes,
            CheckForCorrectness::Full,
        )
        .unwrap();
        c1_cursor.set_position(0);
        c2_cursor.set_position(0);

        // verify it against the original mpc
        verify::<E>(
            &mut mpc_serialized.as_mut(),
            &mut c2_buf.as_mut(),
            4,
            UseCompression::Yes,
            CheckForCorrectness::Full,
        )
        .unwrap();
        mpc_cursor.set_position(0);
        c2_cursor.set_position(0);

        // the de-serialized versions are also compatible
        let contribution2 = MPCParameters::<E>::read(
            &mut c2_cursor,
            UseCompression::Yes,
            CheckForCorrectness::Full,
            false,
            SubgroupCheckMode::Auto,
        )
        .unwrap();
        c2_cursor.set_position(0);
        mpc.verify(&contribution2).unwrap();
        contribution1.verify(&contribution2).unwrap();

        // third contribution
        let mut contribution3 = contribution2.clone();
        contribution3.contribute(BatchExpMode::Auto, rng).unwrap();

        // it's a valid contribution against all previous steps
        mpc.verify(&contribution3).unwrap();
        contribution1.verify(&contribution3).unwrap();
        contribution2.verify(&contribution3).unwrap();
    }

    // helper which generates the initial phase 2 params
    // for the TestCircuit
    fn generate_ceremony<E: PairingEngine>() -> MPCParameters<E> {
        // the phase2 params are generated correctly,
        // even though the powers of tau are >> the circuit size
        let powers = 5;
        let batch = 16;
        let phase2_size = 7;
        let params = Phase1Parameters::<E>::new_full(ProvingSystem::Groth16, powers, batch);
        let accumulator = {
            let compressed = UseCompression::No;
            let (_, output, _, _) = setup_verify(
                compressed,
                CheckForCorrectness::Full,
                compressed,
                BatchExpMode::Auto,
                &params,
            );
            Phase1::deserialize(&output, compressed, CheckForCorrectness::Full, &params).unwrap()
        };

        let groth_params = Groth16Params::<E>::new(
            phase2_size,
            accumulator.tau_powers_g1,
            accumulator.tau_powers_g2,
            accumulator.alpha_tau_powers_g1,
            accumulator.beta_tau_powers_g1,
            accumulator.beta_g2,
        )
        .unwrap();

        // this circuit requires 7 constraints, so a ceremony with size 8 is sufficient
        let c = TestCircuit::<E>(None);
        let assembly = circuit_to_qap::<E, _>(c).unwrap();

        MPCParameters::new(assembly, groth_params).unwrap()
    }
}<|MERGE_RESOLUTION|>--- conflicted
+++ resolved
@@ -14,19 +14,10 @@
 use crate::load_circuit::Matrices;
 use setup_utils::*;
 
-<<<<<<< HEAD
-=======
 use algebra::{
     AffineCurve, CanonicalDeserialize, CanonicalSerialize, Field, PairingEngine, ProjectiveCurve, SerializationError,
 };
-use r1cs_core::{lc, ConstraintSynthesizer, ConstraintSystem, ConstraintSystemRef, SynthesisMode, Variable};
-
->>>>>>> efa4c5f4
 use rand::Rng;
-
-use algebra::{
-    AffineCurve, CanonicalDeserialize, CanonicalSerialize, Field, PairingEngine, ProjectiveCurve, SerializationError,
-};
 
 use std::{
     fmt,
@@ -90,29 +81,15 @@
     }
 
     #[cfg(not(feature = "wasm"))]
-<<<<<<< HEAD
     pub fn new_from_buffer_chunked(
         circuit: Matrices<E>,
-=======
-    pub fn new_from_buffer_chunked<C>(
-        circuit: C,
->>>>>>> efa4c5f4
         transcript: &mut [u8],
         compressed: UseCompression,
         check_input_for_correctness: CheckForCorrectness,
         phase1_size: usize,
         phase2_size: usize,
         chunk_size: usize,
-<<<<<<< HEAD
     ) -> Result<(MPCParameters<E>, Parameters<E>, Vec<MPCParameters<E>>)> {
-        // let assembly = circuit_to_qap::<E, _>(circuit)?;
-=======
-    ) -> Result<(MPCParameters<E>, Parameters<E>, Vec<MPCParameters<E>>)>
-    where
-        C: ConstraintSynthesizer<E::Fr>,
-    {
-        let assembly = circuit_to_qap::<E, _>(circuit)?;
->>>>>>> efa4c5f4
         let params = Groth16Params::<E>::read(
             transcript,
             compressed,
@@ -120,21 +97,12 @@
             phase1_size,
             phase2_size,
         )?;
-<<<<<<< HEAD
         Self::new_chunked(circuit, params, chunk_size)
     }
 
     #[cfg(not(feature = "wasm"))]
     fn process_matrix(xt: &[Vec<(E::Fr, usize)>], cs: Matrices<E>) -> Vec<Vec<(E::Fr, usize)>> {
         let mut xt_processed = vec![vec![]; cs.num_instance_variables + cs.num_witness_variables];
-=======
-        Self::new_chunked(assembly, params, chunk_size)
-    }
-
-    #[cfg(not(feature = "wasm"))]
-    fn process_matrix(xt: &[Vec<(E::Fr, usize)>], cs: ConstraintSystemRef<E::Fr>) -> Vec<Vec<(E::Fr, usize)>> {
-        let mut xt_processed = vec![vec![]; cs.num_instance_variables() + cs.num_witness_variables()];
->>>>>>> efa4c5f4
         for (constraint_num, vars) in xt.iter().enumerate() {
             for (coeff, var_index) in vars {
                 xt_processed[*var_index].push((*coeff, constraint_num));
@@ -149,20 +117,9 @@
     #[cfg(not(feature = "wasm"))]
     pub fn new(cs: Matrices<E>, params: Groth16Params<E>) -> Result<MPCParameters<E>> {
         // Evaluate the QAP against the coefficients created from phase 1
-<<<<<<< HEAD
         let at = Self::process_matrix(&cs.a, cs.clone());
         let bt = Self::process_matrix(&cs.b, cs.clone());
         let ct = Self::process_matrix(&cs.c, cs.clone());
-=======
-        let (at, bt, ct) = {
-            let matrices = cs.to_matrices().unwrap();
-            (matrices.a, matrices.b, matrices.c)
-        };
-
-        let at = Self::process_matrix(&at, cs.clone());
-        let bt = Self::process_matrix(&bt, cs.clone());
-        let ct = Self::process_matrix(&ct, cs.clone());
->>>>>>> efa4c5f4
 
         let (a_g1, b_g1, b_g2, gamma_abc_g1, l) = eval::<E>(
             // Lagrange coeffs for Tau, read in from Phase 1
@@ -216,30 +173,15 @@
 
     #[cfg(not(feature = "wasm"))]
     pub fn new_chunked(
-<<<<<<< HEAD
         cs: Matrices<E>,
-=======
-        cs: ConstraintSystemRef<E::Fr>,
->>>>>>> efa4c5f4
         params: Groth16Params<E>,
         chunk_size: usize,
     ) -> Result<(MPCParameters<E>, Parameters<E>, Vec<MPCParameters<E>>)> {
         // Evaluate the QAP against the coefficients created from phase 1
-<<<<<<< HEAD
 
         let at = Self::process_matrix(&cs.a, cs.clone());
         let bt = Self::process_matrix(&cs.b, cs.clone());
         let ct = Self::process_matrix(&cs.c, cs.clone());
-=======
-        let (at, bt, ct) = {
-            let matrices = cs.to_matrices().unwrap();
-            (matrices.a, matrices.b, matrices.c)
-        };
-
-        let at = Self::process_matrix(&at, cs.clone());
-        let bt = Self::process_matrix(&bt, cs.clone());
-        let ct = Self::process_matrix(&ct, cs.clone());
->>>>>>> efa4c5f4
 
         let (a_g1, b_g1, b_g2, gamma_abc_g1, l) = eval::<E>(
             // Lagrange coeffs for Tau, read in from Phase 1
@@ -252,11 +194,7 @@
             &bt,
             &ct,
             // Helper
-<<<<<<< HEAD
             cs.num_instance_variables,
-=======
-            cs.num_instance_variables(),
->>>>>>> efa4c5f4
         );
 
         // Reject unconstrained elements, so that
