[package]
name = "phase2"
version = "0.3.0"
authors = ["Sean Bowe <ewillbefull@gmail.com>", "Georgios Konstantopoulos <me@gakonst.com>", "Kobi Gurkan <kobigurk@gmail.com>", "The Aleo Team <hello@aleo.org>"]
description = "Library for performing MPCs for creating zk-SNARK public parameters"
homepage = "https://github.com/celo-org/snark-setup"
repository = "https://github.com/celo-org/snark-setup"
license = "MIT/Apache-2.0"
edition = "2018"

[lib]
crate-type = ["cdylib", "lib"]

[[test]]
name = "mpc"
path = "tests/mpc.rs"
required-features = ["phase2/testing"]

[dependencies]
setup-utils = { path = "../setup-utils", default-features = false }

<<<<<<< HEAD
algebra = { git = "https://github.com/scipr-lab/zexe", version = "0.1.1-alpha.0", package = "algebra", features = ["bls12_377", "bls12_381", "bw6_761", "derive"] }
=======
algebra = { git = "https://github.com/scipr-lab/zexe", version = "0.1.1-alpha.0", package = "algebra", features = ["bls12_377", "bls12_381", "bw6_761"] }
>>>>>>> efa4c5f4
groth16 = { git = "https://github.com/scipr-lab/zexe", version = "0.1.1-alpha.0", package = "groth16", features = [] }
r1cs_core = { git = "https://github.com/scipr-lab/zexe", version = "0.1.1-alpha.0", package = "r1cs-core" }

byteorder = { version = "1.3.4" }
cfg-if = { version = "0.1.10" }
crossbeam = { version = "0.7" }
itertools = { version = "0.9.0", optional = true }
num_cpus = { version = "1" }
rand = { version = "0.7.3" }
rayon = { version = "1.3.0", optional = true }
tracing = { version = "0.1.17" }
wasm-bindgen = { version = "0.2.67", features=["serde-serialize"] }

# The `console_error_panic_hook` crate provides better debugging of panics by
# logging them with `console.error`. This is great for development, but requires
# all the `std::fmt` and `std::panicking` infrastructure, so isn't great for
# code size when deploying.
console_error_panic_hook = { version = "0.1.6", optional = true }

web-sys = { version = "0.3", features = ["console"], optional = true }

[dev-dependencies]
phase1 = { path = "../phase1", features = ["testing"] }
phase2 = { path = "./", features = ["testing"] }
wasm-bindgen-test = { version = "0.3.15" }

r1cs_std = { git = "https://github.com/scipr-lab/zexe", version = "0.1.1-alpha.0", package = "r1cs-std" }

rusty-hook = { version = "0.11.2" }
tracing-subscriber = { version = "0.2.3" }

[features]
default = ["parallel"]
testing = ["parallel"]
parallel = ["rayon", "setup-utils/parallel", "algebra/parallel", "groth16/parallel"]

cli = ["setup-utils/cli"]
wasm = ["console_error_panic_hook", "itertools", "web-sys", "setup-utils/wasm"]<|MERGE_RESOLUTION|>--- conflicted
+++ resolved
@@ -19,11 +19,7 @@
 [dependencies]
 setup-utils = { path = "../setup-utils", default-features = false }
 
-<<<<<<< HEAD
-algebra = { git = "https://github.com/scipr-lab/zexe", version = "0.1.1-alpha.0", package = "algebra", features = ["bls12_377", "bls12_381", "bw6_761", "derive"] }
-=======
 algebra = { git = "https://github.com/scipr-lab/zexe", version = "0.1.1-alpha.0", package = "algebra", features = ["bls12_377", "bls12_381", "bw6_761"] }
->>>>>>> efa4c5f4
 groth16 = { git = "https://github.com/scipr-lab/zexe", version = "0.1.1-alpha.0", package = "groth16", features = [] }
 r1cs_core = { git = "https://github.com/scipr-lab/zexe", version = "0.1.1-alpha.0", package = "r1cs-core" }
 
